#===========================================================================
#
# Non-modem device all link database class
#
#===========================================================================
import io
from ..Address import Address
from .. import log
from .. import message as Msg
from .. import util

LOG = log.get_logger()


#===========================================================================
class DeviceEntry:
    """Device all link database entry.

    Each entry in the device's all link database has the address of the
    remote device, the group the device is part of, and various flags for the
    entry.

    The entry can be converted to/from JSON with to_json() and from_json().
    """

    @staticmethod
    def from_json(data):
        """Read a DeviceEntry from a JSON input.

        The inverse of this is to_json().

        Args:
          data:    (dict): The data to read from.

        Returns:
          DeviceEntry: Returns the created DeviceEntry object.
        """
        return DeviceEntry(Address.from_json(data['addr']),
                           data['group'],
                           data['mem_loc'],
                           Msg.DbFlags.from_json(data['db_flags']),
                           bytes(data['data']))

    #-----------------------------------------------------------------------
    @staticmethod
    def from_bytes(data):
        """Read a DeviceEntry from a byte array.

        This is used to read an entry from an InpExtended insteon message
        object.  See p162 of the Insteon dev guide for the byte array layout.

        Args:
          data:  (bytes) The data 14 byte array from an InpExtended message.

        Returns:
          DeviceEntry: Returns the created DeviceEntry object.
        """
        # See p162 and p116 of insteon dev guide
        # [0] = unused
        # [1] = request/response flag
        mem_loc = (data[2] << 8) + data[3]
        # [4] = dump request flag
        db_flags = Msg.DbFlags.from_bytes(data, 5)
        group = data[6]
        link_addr = Address.from_bytes(data, 7)
        link_data = data[10:13]

        return DeviceEntry(link_addr, group, mem_loc, db_flags, link_data)

    #-----------------------------------------------------------------------
    @staticmethod
    def from_i1_bytes(data):
        """Read a DeviceEntry from an i1 device byte array.

        This is used to read an entry from the DeviceScanManagerI1 handler for
        i1 devices.  The manager caches all of the bytes until it has an
        entire record and then passes it here.

        Args:
          data:      (bytes) The 8 byte record, preceeded by the 2 byte
                     location.

        Returns:
          DeviceEntry: Returns the created DeviceEntry object.
        """

        mem_loc = (data[0] << 8) + data[1]
        db_flags = Msg.DbFlags.from_bytes(data, 2)
        group = data[3]
        link_addr = Address.from_bytes(data, 4)
        link_data = data[7:10]

        return DeviceEntry(link_addr, group, mem_loc, db_flags, link_data)

    #-----------------------------------------------------------------------
    def __init__(self, addr, group, mem_loc, db_flags, data):
        """Constructor

        Args:
          addr:     (Address) The address of the device in the database.
          group:    (int) The group the entry is for.
          mem_loc:  (int) The memory address location of the record.
          db_flags: (message.DbFlags) The db controler record flags.
          data:     (bytes) 3 data bytes.  [0] is the on level, [1] is the
                    ramp rate.
        """
        # Accept either bytes, list of ints, or None for the data input.
        if data is not None:
            data = bytes(data)
            assert len(data) == 3
        else:
            data = bytes(3)

        self.addr = addr
        self.group = group
        self.mem_loc = mem_loc
        self.db_flags = db_flags
        self.is_controller = db_flags.is_controller
        self.data = data

    #-----------------------------------------------------------------------
    def copy(self):
        """Make a copy of the DeviceEntry.

        Returns:
           Returns a copy of the DeviceEntry object.
        """
        return DeviceEntry(self.addr, self.group, self.mem_loc,
                           self.db_flags.copy(), self.data[:])

    #-----------------------------------------------------------------------
    def update_from(self, addr, group, is_controller, data):
        """Update the entry from a set of data.

        This modifies the entry using the input values.  The DblFlags.in_use
        attribute will be set to True.  This is used when an unused record is
        turned into an active record.  We update the values but leave the
        memory location alone and mark the record as now in use.

        Args:
          addr:          (Address) The address of the device in the database.
          group:         (int) The group the entry is for.
          is_controller: (bool) True if the device is a controller.
          data:          (bytes) 3 data bytes.  [0] is the on level, [1] is the
                         ramp rate.
        """
        self.addr = addr
        self.group = group
        self.db_flags.in_use = True
        self.db_flags.is_controller = is_controller
        self.is_controller = is_controller
        self.data = data

    #-----------------------------------------------------------------------
    def mem_bytes(self):
        """Return the memory location as a byte array.

        Returns:
          (bytes) Returns the record memory location as a 2 byte array.
        """
        high = (self.mem_loc & 0xFF00) >> 8
        low = (self.mem_loc & 0x00FF) >> 0
        return bytes([high, low])

    #-----------------------------------------------------------------------
    def to_json(self):
        """Convert the entry to JSON format.

        Returns:
          (dict) Returns the entry as a JSON dictionary.
        """
        return {
            'addr' : self.addr.to_json(),
            'group' : self.group,
            'mem_loc' : self.mem_loc,
            'db_flags' : self.db_flags.to_json(),
            'data' : list(self.data)
            }

    #-----------------------------------------------------------------------
    def to_bytes(self):
        """Convert the entry to a 14 byte extended data byte array.

        Byte[1] will be set to 0x02 which is the command to update the
        remote database entry.

        Returns:
          (bytes) Returns the 14 byte data array.
        """
        # See p162 and p116 of insteon dev guide
        o = io.BytesIO()
        o.write(bytes([
            0x00,  # D1 unused
            0x02,  # D2 write record
            ]))
        o.write(self.mem_bytes())  # D3,D4 record memory location
        o.write(bytes([0x08]))  # D5 number of bytes in record
        # 8 byte record - see ALDB/L record format (page 116)
        o.write(self.db_flags.to_bytes())  # D6 db control flags
        o.write(bytes([self.group]))  # D7 group
        o.write(self.addr.to_bytes())  # D8-10 address
        o.write(self.data)  # D11-13 link data
        o.write(bytes([0x00]))  # D14 unused

        data = o.getvalue()
        assert len(data) == 14
        return data

    #-----------------------------------------------------------------------
    def to_i1_bytes(self):
        """Convert the entry to an i1 type 8 byte byte array.

        Returns:
<<<<<<< HEAD
          (bytes) Returns a 10 byte array consisting of the first two bytes
                  being the memory address and the following 8 bytes being the
                  link data.
        """
        o = io.BytesIO()
        o.write(self.mem_bytes())
=======
          (bytes) Returns the 8 byte data array.
        """
        o = io.BytesIO()
>>>>>>> c81e09f3
        o.write(self.db_flags.to_bytes())
        o.write(bytes([self.group]))
        o.write(self.addr.to_bytes())
        o.write(self.data)

        data = o.getvalue()
<<<<<<< HEAD
        assert len(data) == 10
=======
        assert len(data) == 8
>>>>>>> c81e09f3
        return data

    #-----------------------------------------------------------------------
    def __eq__(self, rhs):
        """Check for equality.

        The address, group, and is_controller flags are all that are used for
        the comparison.
        """
        return (self.addr.id == rhs.addr.id and
                self.group == rhs.group and
                self.db_flags.is_controller == rhs.db_flags.is_controller)

    #-----------------------------------------------------------------------
    def __lt__(self, rhs):
        """Less than.

        Uses the address and groups in the comparison.
        """
        if self.addr.id != rhs.addr.id:
            return self.addr.id < rhs.addr.id

        return self.group < rhs.group

    #-----------------------------------------------------------------------
    def __str__(self):
        # Special tag for the last entry (memory wise) in the database.
        last = " (LAST)" if self.db_flags.is_last_rec else ""

        return "%04x: %s grp: %3s type: %s data: %#04x %#04x %#04x%s" % \
            (self.mem_loc, self.addr.hex, self.group,
             util.ctrl_str(self.db_flags.is_controller),
             self.data[0], self.data[1], self.data[2], last)

    #-----------------------------------------------------------------------
    def __repr__(self):
        return "%04x: %s" % (self.mem_loc, self.addr.hex)

    #-----------------------------------------------------------------------<|MERGE_RESOLUTION|>--- conflicted
+++ resolved
@@ -211,29 +211,21 @@
         """Convert the entry to an i1 type 8 byte byte array.
 
         Returns:
-<<<<<<< HEAD
           (bytes) Returns a 10 byte array consisting of the first two bytes
                   being the memory address and the following 8 bytes being the
                   link data.
         """
         o = io.BytesIO()
         o.write(self.mem_bytes())
-=======
-          (bytes) Returns the 8 byte data array.
-        """
-        o = io.BytesIO()
->>>>>>> c81e09f3
+
         o.write(self.db_flags.to_bytes())
         o.write(bytes([self.group]))
         o.write(self.addr.to_bytes())
         o.write(self.data)
 
         data = o.getvalue()
-<<<<<<< HEAD
         assert len(data) == 10
-=======
-        assert len(data) == 8
->>>>>>> c81e09f3
+
         return data
 
     #-----------------------------------------------------------------------
