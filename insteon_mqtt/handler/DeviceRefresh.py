--- conflicted
+++ resolved
@@ -117,7 +117,6 @@
                 # and the handler will update the database.  We need a retry
                 # count here because battery powered devices don't always
                 # respond right away.
-<<<<<<< HEAD
                 if self.device.db.engine == 0:
                     scan_manager = db.DeviceScanManagerI1(protocol,
                                                           self.device.db,
@@ -129,13 +128,7 @@
                                                     bytes(14))
                     msg_handler = DeviceDbGet(self.device.db, on_done,
                                               num_retry=3)
-                    protocol.send(db_msg, msg_handler)
-=======
-                db_msg = Msg.OutExtended.direct(self.addr, 0x2f, 0x00,
-                                                bytes(14))
-                msg_handler = DeviceDbGet(self.device.db, on_done, num_retry=3)
-                self.device.send(db_msg, msg_handler)
->>>>>>> 7bf20ba5
+                    self.device.send(db_msg, msg_handler)
 
             # Either way - this transaction is complete.
             return Msg.FINISHED
