#===========================================================================
#
# Insteon modem class.
#
#===========================================================================
import json
import os
from .Address import Address
from .CommandSeq import CommandSeq
from . import config
from . import db
from . import handler
from . import log
from . import message as Msg
from . import util
<<<<<<< HEAD
from . import Scenes
=======
from . import device as DevClass
>>>>>>> ce05bef1
from .Signal import Signal

LOG = log.get_logger()


class Modem:
    """Insteon modem class

    The modem class handles commands to send to the PLM modem.  It also
    stores the device definitions by address (read from a configuration
    input).  This allows devices to be looked up by address to send commands
    to those devices.
    """
    def __init__(self, protocol, stack):
        """Constructor

        Actual modem definitions must be loaded from a configuration file via
        load_config() before the modem can be used.

        Args:
          protocol (Protocol):  Insteon message handling protocol object.
        """
        self.protocol = protocol

        self.stack = stack

        self.addr = None
        self.name = "modem"
        self.label = self.name

        self.save_path = None

        # Map of Address.id -> Device and name -> Device.  name is optional
        # so devices might not be in that map.
        self.devices = {}
        self.device_names = {}
        self.db = db.Modem(None, self)

        # Config db is initiated by Scenes
        self.db_config = None

        # Prepare Scenes object
        self.scenes = []

        # Map of Virtual Modem Scene Names to groups
        self.scene_map = {}

        # Signal to emit when a new device is added.
        self.signal_new_device = Signal()  # emit(modem, device)

        # Remove (mqtt) commands mapped to methods calls.  These are handled
        # in run_command().  Commands should all be lower case (inputs are
        # lowered).
        self.cmd_map = {
            'db_add_ctrl_of' : self.db_add_ctrl_of,
            'db_add_resp_of' : self.db_add_resp_of,
            'db_del_ctrl_of' : self.db_del_ctrl_of,
            'db_del_resp_of' : self.db_del_resp_of,
            'get_devices' : self.get_devices,
            'print_db' : self.print_db,
            'refresh' : self.refresh,
            'refresh_all' : self.refresh_all,
            'get_engine_all' : self.get_engine_all,
            'linking' : self.linking,
            'scene' : self.scene,
            'factory_reset' : self.factory_reset,
            'sync_all' : self.sync_all,
            'sync' : self.sync,
            'import_scenes': self.import_scenes,
            'import_scenes_all': self.import_scenes_all
            }

        # Add a generic read handler for any broadcast messages initiated by
        # the Insteon devices.
        self.protocol.add_handler(handler.Broadcast(self))

        # Handle all link complete messages that the modem sends when the set
        # button or linking mode is finished.
        self.protocol.add_handler(handler.ModemLinkComplete(self))

        # Handle user triggered factory reset of the modem.
        self.protocol.add_handler(handler.ModemReset(self))

        # Log messages as they received so we can track the message hop count
        # to each device.
        self.protocol.signal_received.connect(self.handle_received)

    #-----------------------------------------------------------------------
    def clear_db_config(self):
        """Clears and initializes the device config database
        """
        self.db_config = db.Modem(None, self)

    #-----------------------------------------------------------------------
    def type(self):
        """Return a nice class name for the device.
        """
        return "Modem"

    #-----------------------------------------------------------------------
    def load_config(self, data):
        """Load a configuration dictionary.

        This should be the insteon key in the configuration data.  Key inputs
        are:

        - port      The serial device to talk to.  This is a path to the
                    modem (or a network url).  See pyserial for inputs.
        - baudrate  Optional baud rate of the serial line.
        - address   Insteon address of the modem.  See Address for inputs.
        - storage   Path to store database records in.
        - startup_refresh    True if device databases should be checked for
                             new entries on start up.
        - devices   List of devices.  Each device is a type and insteon
                    address of the device.

        Args:
          data (dict):  Configuration data to load.
        """
        LOG.info("Loading configuration data")

        # Pass the data to the modem network link.
        self.protocol.load_config(data)

        # Read the modem address.
        self.addr = Address(data['address'])
        self.label = "%s (%s)" % (self.addr, self.name)
        LOG.info("Modem address set to %s", self.addr)

        # Load the modem database.
        if 'storage' in data:
            save_path = data['storage']
            if not os.path.exists(save_path):
                os.makedirs(save_path)

            self.save_path = save_path
            self.load_db()

            LOG.info("Modem %s database loaded %s entries", self.addr,
                     len(self.db))
            LOG.debug(str(self.db))

        # Read the device definitions
        self._load_devices(data.get('devices', []))

        # Read the scenes definitions and load db_configs
        self.scenes = Scenes.SceneManager(self, data.get('scenes', None))

        # Send refresh messages to each device to check if the database is up
        # to date.
        if data.get('startup_refresh', False) is True:
            LOG.info("Starting device refresh")
            for device in self.devices.values():
                device.refresh()

    #-----------------------------------------------------------------------
    def refresh(self, force=False, on_done=None):
        """Load the all link database from the modem.

        This sends a message to the modem to start downloading the all link
        database.  The message handler handler.ModemDbGet is used to process
        the replies and update the modem database.

        Args:
          force (bool):  Ignored - this insures a consistent API with the
                device refresh command.
          on_done: Finished callback.  This is called when the command has
                   completed.  Signature is: on_done(success, msg, data)
        """
        LOG.info("Modem sending get first db record command")

        # Clear the db so we can rebuild it.
        self.db.clear()

        # Request the first db record from the handler.  The handler will
        # request each next record as the records arrive.
        msg = Msg.OutAllLinkGetFirst()
        msg_handler = handler.ModemDbGet(self.db, on_done)
        self.protocol.send(msg, msg_handler)

    #-----------------------------------------------------------------------
    def db_path(self):
        """Return the all link database path.

        This will be the configuration save_path directory and the file name
        will be the modem hex address with a .json suffix.
        """
        return os.path.join(self.save_path, self.addr.hex) + ".json"

    #-----------------------------------------------------------------------
    def load_db(self):
        """Load the all link database from a file.

        The file is stored in JSON format (by save_db()) and has the path
        self.db_path().  If the file doesn't exist, nothing is done.
        """
        # See if the database file exists.  Tell the modem it's future path
        # so it can save itself.
        path = self.db_path()
        self.db.set_path(path)
        if not os.path.exists(path):
            return

        # Read the file and convert it to a db.Modem object.
        try:
            with open(path) as f:
                data = json.load(f)

            self.db = db.Modem.from_json(data, path, self)
        except:
            LOG.exception("Error reading modem db file %s", path)
            return

        LOG.info("%s database loaded %s entries", self.addr, len(self.db))
        LOG.debug("%s", self.db)

    #-----------------------------------------------------------------------
    def print_db(self, on_done):
        """Print the device database to the log UI.

        Args:
          on_done: Finished callback.  This is called when the command has
                   completed.  Signature is: on_done(success, msg, data)
        """
        LOG.ui("%s modem database", self.addr)
        LOG.ui("%s", self.db)
        on_done(True, "Complete", None)

    #-----------------------------------------------------------------------
    def add(self, device):
        """Add a device object to the modem.

        This doesn't change the modem all link database, it just allows us to
        find the input device by address.

        Args:
          device:  The device object to add.
        """
        self.devices[device.addr.id] = device
        if device.name:
            self.device_names[device.name] = device

    #-----------------------------------------------------------------------
    def remove(self, device):
        """Remove a device object from the modem.

        This doesn't change the modem all link database, it just removes the
        input device from our local look up.

        Args:
          device: The device object to add.  If the device doesn't exist,
                  nothing is done.
        """
        self.devices.pop(device.addr.id, None)
        if device.name:
            self.device_names.pop(device.name, None)

    #-----------------------------------------------------------------------
    def find(self, addr):
        """Find a device by address.

        NOTE: this searche devices in the config file.  We don't ping the
        modem to find the devices because disovery isn't the most reliable.

        Args:
          addr (Address): The Insteon address object to find.  This can
               also be a string or integer (see the Address constructor for
               other options.  This can also be the modem address in which
               case this object is returned.

        Returns:
          Returns the device object or None if it doesn't exist.
        """
        # Handle string device name requests.
        if isinstance(addr, str):
            addr = addr.lower()

        if addr == "modem":
            return self

        # See if the input is one of the "nice" device names.
        device = self.device_names.get(addr, None)
        if device:
            return device

        # Otherwise, try and parse the input as an Insteon address.
        try:
            addr = Address(addr)
        except:
            LOG.exception("Invalid Insteon address or unknown device name "
                          "'%s'", addr)
            return None

        # Device address is the modem.
        if addr == self.addr:
            return self

        # Otherwise try and find the device by address.  None is
        # returned if it doesn't exist.
        device = self.devices.get(addr.id, None)
        return device

    #-----------------------------------------------------------------------
    def refresh_all(self, battery=False, force=False, on_done=None):
        """Refresh all the all link databases.

        This forces a refresh of the modem and device databases.  This can
        take a long time - up to 5 seconds per device some times depending on
        the database sizes.  So it usually should only be called if no other
        activity is expected on the network.

        Args:
          battery (bool): If true, will scan battery devices as well, by
                default they are skipped.
          force (bool):  Force flag passed to devices.  If True, devices
                will refresh their Insteon db's even if they think the db
                is up to date.
          on_done:  Finished callback.  This is called when the command has
                    completed.  Signature is: on_done(success, msg, data)
        """
        # Set the error stop to false so a failed refresh doesn't stop the
        # sequence from trying to refresh other devices.
        seq = CommandSeq(self.protocol, "Refresh all complete", on_done,
                         error_stop=False)

        # Reload the modem database.
        seq.add(self.refresh, force)

        # Reload all the device databases.
        for device in self.devices.values():
            if not battery and isinstance(device, (DevClass.BatterySensor,
                                                   DevClass.Leak,
                                                   DevClass.Remote)):
                LOG.ui("Refresh all, skipping battery device %s", device.label)
                continue
            seq.add(device.refresh, force)

        # Start the command sequence.
        seq.run()

    #-----------------------------------------------------------------------
    def get_engine_all(self, battery=False, on_done=None):
        """Run Get Engine on all the devices, except Modem

        Devices are assumed to be i2cs, which all new devices are.  If you
        have a bunch of old devices, this can be a handy thing if you ever
        lose your data directory.  Otherwise you likely never need to use
        this.

        Args:
          battery (bool):  If True, will run on battery devices as well,
                           defaults to skipping them.
          on_done:  Finished callback.  This is called when the command has
                    completed.  Signature is: on_done(success, msg, data)
        """
        # Set the error stop to false so a failed refresh doesn't stop the
        # sequence from trying to refresh other devices.
        seq = CommandSeq(self.protocol, "Get Engine all complete", on_done,
                         error_stop=False)

        # Reload all the device databases.
        for device in self.devices.values():
            if not battery and isinstance(device, (DevClass.BatterySensor,
                                                   DevClass.Leak,
                                                   DevClass.Remote)):
                LOG.ui("Get engine all, skipping battery device %s",
                       device.label)
                continue
            seq.add(device.get_engine)

        # Start the command sequence.
        seq.run()

    #-----------------------------------------------------------------------
    def get_devices(self, on_done=None):
        """"Print all the devices the modem knows about to the log UI.

        Args:
          on_done:  Finished callback.  This is called when the command has
                    completed.  Signature is: on_done(success, msg, data)
        """
        LOG.ui(json.dumps(self.info_entry()))

        seen = set()
        for e in self.db.entries:
            if e.addr in seen:
                continue

            device = self.devices.get(e.addr.id, None)
            if device:
                entry = device.info_entry()
            else:
                entry = {str(e.addr) : {"type" : "unknown"}}

            LOG.ui(json.dumps(entry))
            seen.add(e.addr)

        on_done(True, "Complete", None)

    #-----------------------------------------------------------------------
    def info_entry(self):
        """Return a JSON dictionary containing information about the device.
        """
        return {str(self.addr) : {
            "type" : "modem",
            "label" : self.name,
            }}

    #-----------------------------------------------------------------------
    def db_add_ctrl_of(self, local_group, remote_addr, remote_group,
                       two_way=True, refresh=True, on_done=None,
                       local_data=None, remote_data=None):
        """Add the modem as a controller of a device.

        This updates the modem's all link database to show that the model is
        controlling an Insteon device.  If two_way is True, the corresponding
        responder link on the device is also created.  This two-way link is
        required for the device to accept commands from the modem.

        Normally, pressing the set button the modem and then the device will
        configure this link using group 1.

        The 3 byte data entry is usually (on_level, ramp_rate, unused) where
        those values are 1 byte (0-255) values but those fields are device
        dependent.

        The optional callback has the signature:
            on_done(bool success, str message, entry)

        - success is True if both commands worked or False if any failed.
        - message is a string with a summary of what happened.  This is used
          for user interface responses to sending this command.
        - entry is either the db.ModemEntry or db.DeviceEntry that was
          updated.

        Args:
          local_group (int):  The modem group to use as the scene number.
          remote_addr (Address):  The address of the device to control.
          remote_group (int):  The group on the remote address to control.
          two_way (bool):  If True, after creating the controller link on the
                  modem, a responder link is created on the remote device
                  to form the required pair of entries.
          refresh (bool):  If True, call refresh before changing the db.
                  This is ignored on the modem since it doesn't use memory
                  addresses and can't be corrupted.
          on_done:  Finished callback.  This is called when the command has
                    completed.  Signature is: on_done(success, msg, data)
          local_data (bytes[3]):  The local 3 byte data array to set on the
                     modem db entry.  If this is None, it will be assigned
                     automatically.
          remote_data (bytes[3]):  The remote 3 byte data array to set on the
                      remote device.  If this is None, it will be assigned
                      automatically.
        """
        is_controller = True
        self._db_update(local_group, is_controller, remote_addr, remote_group,
                        two_way, refresh, on_done, local_data, remote_data)

    #-----------------------------------------------------------------------
    def db_add_resp_of(self, local_group, remote_addr, remote_group,
                       two_way=True, refresh=True, on_done=None,
                       local_data=None, remote_data=None):
        """Add the modem as a responder of a device.

        This updates the modem's all link database to show that the model is
        responding to an Insteon device.  If two_way is True, the
        corresponding controller link on the device is also created.  This
        two-way link is required for the device to send commands to the modem
        and for the modem to report device state changes.

        Normally, pressing the set button the device and then the modem will
        configure this link using group 1.

        The 3 byte data entry is usually (on_level, ramp_rate, unused) where
        those values are 1 byte (0-255) values but those fields are device
        dependent.

        The optional callback has the signature:
            on_done(bool success, str message, entry)

        - success is True if both commands worked or False if any failed.
        - message is a string with a summary of what happened.  This is used
          for user interface responses to sending this command.
        - entry is either the db.ModemEntry or db.DeviceEntry that was
          updated.

        Args:
          local_group (int):  The modem group to use as the scene number.
          remote_addr (Address):  The address of the device to respond to.
          remote_group (int):  The group on the remote address to respond to.
          two_way (bool):  If True, after creating the responder link on the
                  modem, a controller link is created on the remote device
                  to form the required pair of entries.
          refresh (bool):  If True, call refresh before changing the db.
                  This is ignored on the modem since it doesn't use memory
                  addresses and can't be corrupted.
          on_done:  Finished callback.  This is called when the command has
                    completed.  Signature is: on_done(success, msg, data)
          local_data (bytes[3]):  The local 3 byte data array to set on the
                     modem db entry.  If this is None, it will be assigned
                     automatically.
          remote_data (bytes[3]):  The remote 3 byte data array to set on the
                      remote device.  If this is None, it will be assigned
                      automatically.
        """
        is_controller = False
        self._db_update(local_group, is_controller, remote_addr, remote_group,
                        two_way, refresh, on_done, local_data, remote_data)

    #-----------------------------------------------------------------------
    def db_del_ctrl_of(self, addr, group, two_way=True, refresh=True,
                       on_done=None):
        """Delete the modem as a controller of a device.

        This updates the modem's all link database to remove a record where
        the modem is controlling another device.  If two_way is True, the
        corresponding responder link on the device is also remove.

        The optional callback has the signature:
            on_done(bool success, str message, entry)

        - success is True if both commands worked or False if any failed.
        - message is a string with a summary of what happened.  This is used
          for user interface responses to sending this command.
        - entry is either the db.ModemEntry or db.DeviceEntry that was
          removed.

        If the requested record doesn't exist, it's considered an error and
        on_done is called with success=False.

        Args:
          addr (Address):  The remote device address to delete on the modem.
          group (int):  The group on the modem to delete the link for.
          two_way (bool):  If True, after deleting the controller link on the
                  modem, the responder link is deleted on the remote device
                  to clean up the pair of entries.
          refresh (bool):  If True, call refresh before changing the db.
                  This is ignored on the modem since it doesn't use memory
                  addresses and can't be corrupted.
          on_done:  Finished callback.  This is called when the command has
                    completed.  Signature is: on_done(success, msg, data)
        """
        # Call with is_controller=True
        self._db_delete(addr, group, True, two_way, refresh, on_done)

    #-----------------------------------------------------------------------
    def db_del_resp_of(self, addr, group, two_way=True, refresh=True,
                       on_done=None):
        """Delete the modem as a responder of a device.

        This updates the modem's all link database to remove a record where
        the modem is responding to another device.  If two_way is True, the
        corresponding controller link on the device is also remove.

        The optional callback has the signature:
            on_done(bool success, str message, entry)

        - success is True if both commands worked or False if any failed.
        - message is a string with a summary of what happened.  This is used
          for user interface responses to sending this command.
        - entry is either the db.ModemEntry or db.DeviceEntry that was
          removed.

        If the requested record doesn't exist, it's considered an error and
        on_done is called with success=False.

        Args:
          addr (Address):  The remote device address to delete on the modem.
          group (int):  The group on the modem to delete the link for.
          two_way (bool):  If True, after deleting the responder link on the
                  modem, the controller link is deleted on the remote device
                  to clean up the pair of entries.
          refresh (bool):  If True, call refresh before changing the db.
                  This is ignored on the modem since it doesn't use memory
                  addresses and can't be corrupted.
          on_done:  Finished callback.  This is called when the command has
                    completed.  Signature is: on_done(success, msg, data)
        """
        # Call with is_controller=False
        self._db_delete(addr, group, False, two_way, refresh, on_done)

    #-----------------------------------------------------------------------
    def factory_reset(self, on_done=None):
        """Factory reset the modem.

        This will erase all the entries on the modem.

        Args:
          on_done:  Finished callback.  This is called when the command has
                    completed.  Signature is: on_done(success, msg, data)
        """
        LOG.warning("Modem being reset.  All data will be lost")
        msg = Msg.OutResetModem()
        msg_handler = handler.ModemReset(self, on_done)
        self.protocol.send(msg, msg_handler)

    #-----------------------------------------------------------------------
    def sync(self, dry_run=True, refresh=True, sequence=None, on_done=None):
        """Syncs the links on the device.

        This will add, remove, and fix links on the device to ensure that the
        device matches the links that are defined in the scenes config.

        WARNING: If you have no links defined in your scenes config, this will
        erase all links except the links created by the 'join' and 'pair'
        commands.

        It is recommended that you perform a 'dry_run' command first to
        see what changes would be made to this device.

        In the future an 'import_links' command will be added which will allow
        for manually created links to be added to the scenes config.

        Args:
          dry_run: (Boolean). Logs the actions that would be completed by the
                   'sync' command, but does not actually perform any actions.
          refresh: (Boolean) performs a device refresh before syncing.
                   Default: True
          sequence: (CommandSeq) Sequence entries will be added onto this
                   sequence.  If None, will create and execute a new sequence.
          on_done: Finished callback.  This is called when the command has
                   completed.  Signature is: on_done(success, msg, data)
        """
        dry_run_text = ''
        if dry_run:
            dry_run_text = '- DRY RUN'
        on_done = util.make_callback(on_done)
        LOG.info("Device %s cmd: sync", self.label)

        # Prepare command sequence
        if sequence is not None:
            seq = sequence
        else:
            seq = CommandSeq(self.protocol, "Sync complete", on_done,
                             error_stop=False)

        if refresh:
            LOG.ui("Performing DB Refresh of %s device", self.label)
            seq.add(self.refresh)
            seq.add(self.sync, dry_run, refresh=False, sequence=sequence)
        else:
            LOG.ui("Syncing %s device %s", self.label, dry_run_text)
            # Perform diff after refresh
            diff = self.db_config.diff(self.db)

            if len(diff.del_entries) > 0 or len(diff.add_entries) > 0:
                for entry in diff.del_entries:
                    seq.add(self._sync_del, entry, dry_run)
                for entry in diff.add_entries:
                    seq.add(self._sync_add, entry, dry_run)
            else:
                seq.add(LOG.ui, "  No changes necessary.")

        if sequence is None:
            seq.run()
        else:
            on_done(True, "Sync Complete", None)

    def _sync_del(self, entry, dry_run, on_done=None):
        '''Deletes a link on the device with a Log UI Message

        Used by sync() so that messages are displayed in a logical fashion
        '''
        if dry_run:
            LOG.ui("  Would Delete %s:", entry)
            on_done(True, None, None)
        else:
            LOG.ui("  Deleting %s:", entry)
            self.db.delete_on_device(self.protocol, entry, on_done=on_done)

    def _sync_add(self, entry, dry_run, on_done=None):
        ''' Adds a link to the device with a Log UI Message

        Used by sync() so that messages are displayed in a logical fashion
        '''
        if dry_run:
            LOG.ui("  Would Add %s:", entry)
            on_done(True, None, None)
        else:
            LOG.ui("  Adding %s:", entry)
            self.db.add_on_device(self.protocol, entry.addr, entry.group,
                                  entry.is_controller, entry.data,
                                  on_done=on_done)

    #-----------------------------------------------------------------------
    def sync_all(self, dry_run=True, refresh=True, on_done=None):
        """Perform the 'sync' command on all devices.

        See the 'sync' command for a description.

        Args:
          dry_run:  (Boolean). Logs the actions that would be completed by the
                    'sync' command, but does not actually perform any actions.
          refresh:  (Boolean) performs a device refresh before syncing.
                    Default: True
          on_done:  Finished callback.  This is called when the command has
                    completed.  Signature is: on_done(success, msg, data)
        """
        # Set the error stop to false so a failed refresh doesn't stop the
        # sequence from trying to refresh other devices.
        seq = CommandSeq(self.protocol, "Sync All complete", on_done,
                         error_stop=False)

        # First the modem database.
        seq.add(self.sync, dry_run=dry_run, refresh=refresh)

        # Then each other device.
        for device in self.devices.values():
            seq.add(device.sync, dry_run=dry_run, refresh=refresh)

        # Start the command sequence.
        seq.run()

    #-----------------------------------------------------------------------
    def import_scenes(self, dry_run=True, save=True, on_done=None):
        """Imports Scenes Defined on the Device into the Scenes Config.

        Any scene present on the device, but not defined in the Scenes Config
        will be added to the Scenes Config.  This will only add definitions,
        it will not remove them.  It is overly optimistic and will add a
        scene even when only half the the link pair is defined as well as
        when a scene is linked to an unknown device.

        WARNING: There is no way to ensure that the newly created scenes
        match the style and formatting that you may have adopted for your
        Scenes Config file.

        It is recommended that you perform a 'dry_run' command first to
        see what changes would be made to Scenes Config.

        Args:
          dry_run: (Boolean) Logs the actions that would be completed by the
                   'import_scenes' command, but does not actually perform any
                   actions. Default: True
          save:    (Boolean) If true will save the resulting scenes to disk if
                    dry-run is also True.  Not meant to be used by a user, is
                    used by import_scenes_all.
          on_done: Finished callback.  This is called when the command has
                   completed.  Signature is: on_done(success, msg, data)
        """
        on_done = util.make_callback(on_done)
        dry_run_text = ''
        changes = False
        if dry_run:
            dry_run_text = '- DRY RUN'
        LOG.info("Device %s cmd: import_scenes", self.label)
        LOG.ui("Importing Scenes from %s device %s", self.label, dry_run_text)

        diff = self.db.diff(self.db_config)

        # Import only cares about adding entries, ignore deletes
        if len(diff.add_entries) > 0:
            LOG.ui("  Adding the following scenes %s:", dry_run_text)
            for entry in diff.add_entries:
                LOG.ui("    %s", entry)
                if not dry_run:
                    self.scenes.add_or_update(self, entry)
                    changes = True
        else:
            LOG.ui("  No changes necessary.")
        if changes and save:
            self.scenes.save()
        # No matter what, repopulate db_configs so that we can skip importing
        # the other half of a link
        self.scenes.populate_scenes()
        LOG.ui("Import Scenes Done.")
        on_done(True, "Import Scenes Done.", None)

    #-----------------------------------------------------------------------
    def import_scenes_all(self, dry_run=True, on_done=None):
        """Perform the 'import_scenes' command on all devices.

        See the 'import_scenes' command for a description.

        Args:
          dry_run:  (Boolean). Logs the actions that would be completed by the
                    'import_scenes' command, but does not actually perform any
                    actions.
          on_done:  Finished callback.  This is called when the command has
                    completed.  Signature is: on_done(success, msg, data)
        """
        on_done = util.make_callback(on_done)
        # Set the error stop to true so an error in one of the import functions
        # stops the stack from running and stopping potentially garbage data
        # from being written to the scenes.yaml file.
        group = self.stack.new(error_stop=True)

        # First the modem database.
        group.add(self.import_scenes, dry_run=dry_run, save=False)

        # Then each other device.
        for device in self.devices.values():
            group.add(device.import_scenes, dry_run=dry_run, save=False)

        # Save everything at the end
        if not dry_run:
            group.add(LOG.ui, "Compressing Scenes 1/3")
            group.add(self.scenes.compress_responders)
            group.add(LOG.ui, "Compressing Scenes 2/3")
            group.add(self.scenes.compress_controllers)
            group.add(LOG.ui, "Compressing Scenes 3/3")
            group.add(self.scenes.compress_n_way)
            group.add(self.scenes.save)

        # Output success message to log
        group.add(LOG.ui, "Import Scenes All Complete")
        group.add(on_done, True, 'Command Complete', None)

    #-----------------------------------------------------------------------
    def linking(self, group=0x01, on_done=None):
        """Enable linking mode on the modem.

        This is the same as pressing the set button on the modem.

        Args:
          group (int):  The group number to to set in the modem when the link
                is created.
          on_done:  Finished callback.  This is called when the command has
                    completed.  Signature is: on_done(success, msg, data)
        """
        # Tell the modem to enter all link mode for the group.  The
        # handler will handle timeouts (to send the cancel message) if
        # nothing happens.  See the handler for details.
        msg = Msg.OutModemLinking(Msg.OutModemLinking.Cmd.EITHER, group)
        msg_handler = handler.ModemLinkStart(on_done)
        self.protocol.send(msg, msg_handler)

    #-----------------------------------------------------------------------
    def link_data(self, is_controller, group, data=None):
        """Create a 3 byte link data array for the modem.

        If data is not input, the default data for a controller record will
        be [group, 0x00, 0x00].  The default data for a responder record will
        be [group, 0x00, 0x00].

        Args:
           is_controller (bool):  True if the link will be for the modem
                         as a controller.
           group (int): The group on the modem the link is for.
           data ([D1,D2,D3]):   The data bytes to set on the modem.

        Returns:
           bytes[3]:  Returns a list of 3 bytes to use as the data record.
        """
        # Normally, the modem (ctrl) -> device (resp) link is created using
        # the linking() command - then the handler.ModemLinkComplete will
        # fill these values in for us using the device information.  But they
        # probably aren't used so it doesn't really matter.
        if is_controller:
            defaults = [group, 0x00, 0x00]

        # Responder data is a mystery on the modem.  This seems to work but
        # it's unclear if it's needed at all.
        else:
            defaults = [group, 0x00, 0x00]

        # For each field, use the input if not -1, else the default.
        return util.resolve_data3(defaults, data)

    #-----------------------------------------------------------------------
    def link_data_to_pretty(self, is_controller, data):
        """Converts Link Data1-3 to Human Readable Attributes

        This takes a list of the data values 1-3 and returns a dict with
        the human readable attibutes as keys and the human readable values
        as values.

        For base devices, this doesn't do anything.  So the return values will
        simply match the passed values.  Howevever, this function is meant
        to be overridded by specialized devices, look at the dimmer module
        for an example

        Args:
          is_controller (bool):  True if the device is the controller, false
                        if it's the responder.
          data (list[3]):  List of three data values.

        Returns:
          list[3]:  list, containing a dict of the human readable values
        """
        # For the base devices this does nothing
        return [{'data_1': data[0]}, {'data_2': data[1]}, {'data_3': data[2]}]

    #-----------------------------------------------------------------------
    def link_data_from_pretty(self, is_controller, data):
        """Converts Link Data1-3 from Human Readable Attributes

        This takes a dict of the human readable attributes as keys and their
        associated values and returns a list of the data1-3 values.

        For base devices, this doesn't do anything.  So the return values will
        simply match the passed values.  Howevever, this function is meant
        to be overridded by specialized devices, look at the dimmer module
        for an example

        Args:
          is_controller (bool):  True if the device is the controller, false
                        if it's the responder.
          data (dict[3]):  Dict of three data values.

        Returns:
          list[3]:  List of Data1-3 values
        """
        # For the base devices this does nothing
        data_1 = None
        if 'data_1' in data:
            data_1 = data['data_1']
        data_2 = None
        if 'data_2' in data:
            data_2 = data['data_2']
        data_3 = None
        if 'data_3' in data:
            data_3 = data['data_3']
        return [data_1, data_2, data_3]

    #-----------------------------------------------------------------------
    def scene(self, is_on, group=None, name=None, num_retry=3, reason="",
              on_done=None):
        """Trigger a virtual modem scene.

        This will send out a scene command from the modem.  When the scene
        message is ACK'ed, Modem.handle_scene will be called.

        Args:
          is_on (bool): True to send an on (0x11) command for the scene.
                False to send an off (0x13) command for the scene.
          group (int):  The modem group (scene) number to send.
          name (str):  The name of the scene as defined in a scenes.yaml file
          num_retry (int):  The number of retries to use if the message fails.
          reason (str):  This is optional and is used to identify why the
                 command was sent. It is passed through to the output signal
                 when the state changes - nothing else is done with it.
                 TODO: can we handle this?
          on_done:  Finished callback.  This is called when the command has
                    completed.  Signature is: on_done(success, msg, data)
        """
        # TODO: figure out how to pass reason around
        on_done = util.make_callback(on_done)
        if name is not None:
            try:
                group = self.scene_map[name]
            except KeyError:
                LOG.error("Unable to find modem scene %s", name)
                on_done(False, "Scene command failed", None)
                return
        else:
            assert 0x01 <= group <= 0xff
        LOG.info("Modem scene %s on=%s", group, "on" if is_on else "off")

        cmd1 = 0x11 if is_on else 0x13
        msg = Msg.OutModemScene(group, cmd1, 0x00)
        msg_handler = handler.ModemScene(self, msg, on_done)
        self.protocol.send(msg, msg_handler)

    #-----------------------------------------------------------------------
    def handle_received(self, msg):
        """Receives incomming message notifications from protocol

        This is called for every message that is read from the modem.  For
        standard and extended messages, it will find the device the message
        is from and notify them it was received.  This is only used to track
        the hop distance from the modem to each device and isn't used for
        general message handling.

        Args:
          msg (Msg.Base):  The message that arrived.
        """
        if not isinstance(msg, (Msg.InpStandard, Msg.InpExtended)):
            return

        device = self.find(msg.from_addr)
        if device:
            device.handle_received(msg)

    #-----------------------------------------------------------------------
    def handle_scene(self, msg):
        """Callback for scene simulation commanded messages.

        This callback is run when we get a reply back from triggering a scene
        on the device.  If the command was ACK'ed, we know it worked.  The
        device will then update the states on the devices in the scene.

        Args:
          msg (InpStandard):  Broadcast message from the device.  Use
              msg.group to find the group and msg.cmd1 for the command.
        """
        group = msg.group

        responders = self.db.find_group(group)
        LOG.debug("Found %s responders in group %s", len(responders), group)
        LOG.debug("Group %s -> %s", group, [i.addr.hex for i in responders])

        # For each device that we're the controller of call it's
        # handler for the broadcast message.
        for elem in responders:
            device = self.find(elem.addr)
            if device:
                LOG.info("%s broadcast to %s for group %s", self.label,
                         device.addr, group)
                device.handle_group_cmd(self.addr, msg)
            else:
                LOG.warning("%s broadcast - device %s not found", self.label,
                            elem.addr)

    #-----------------------------------------------------------------------
    def run_command(self, **kwargs):
        """Run arbitrary commands.

        Commands are input as a dictionary:
          { 'cmd' : 'COMMAND', ...args }

        where COMMAND is the command name and any additional arguments to the
        command are other dictionary keywords.  Valid commands are:

          getdb:  No arguments.  Download the PLM modem all link database
                  and save it to file.

          reload_all: No arguments.  Reloads the modem database and tells
                      every device to reload it's database as well.

          factory_reset: No arguments.  Full factory reset of the modem.

          set_btn: Optional time_out argument (in seconds).  Simulates pressing
                   the modem set button to put the modem in linking mode.

        Args:
          kwargs:  Command dictionary containing the arguments.
        """
        cmd = kwargs.pop('cmd', None)
        if not cmd:
            LOG.error("Invalid command sent to modem %s.  No 'cmd' "
                      "keyword: %s", self.addr, kwargs)
            return

        cmd = cmd.lower().strip()
        func = self.cmd_map.get(cmd, None)
        if not func:
            LOG.error("Invalid command sent to modem %s.  Input cmd "
                      "'%s' not valid.  Valid commands: %s", self.addr,
                      cmd, self.cmd_map.keys())
            return

        # Call the command function with any remaining arguments.
        try:
            func(**kwargs)
        except:
            LOG.exception("Invalid command inputs to modem %s.  Input "
                          "cmd %s with args: %s", self.addr, cmd, str(kwargs))

    #-----------------------------------------------------------------------
    def handle_group_cmd(self, addr, msg):
        """Handle a group command addressed to the modem.

        This is called when a broadcast message is sent from a device that is
        triggered (like a motion sensor or clicking a light switch).  The
        device that sent the message will look up it's associations in it's
        all link database and call the handle_group_cmd() on each device that
        are in it's scene.

        Args:
           addr (Address):  The address the message is from.
           msg (message.InpStandard):   Broadcast group message.
        """
        # The modem has nothing to do for these messages.
        pass

    #-----------------------------------------------------------------------
    def _load_devices(self, data):
        """Load device definitions from a configuration data object.

        The input is the insteon.devices configuration dictionary.  Keys are
        the device type.  Value is the list of devices.  See config.yaml or
        the package documentation for an example.

        Args:
          data:   Configuration devices dictionary.
        """
        # Add ourselves as a device.
        self.signal_new_device.emit(self, self)

        self.devices.clear()
        self.device_names.clear()

        for device_type in data:
            # Use a default list so that if the config field is empty, the
            # loop below will still work.
            values = data[device_type]
            if not values:
                values = []

            # Look up the device type in the configuration data and call the
            # constructor to build the device object.
            dev_class, kwargs = config.find(device_type)

            # Have the device type parse the config values below here and
            # return us a list of devices.
            devices = dev_class.from_config(values, self.protocol, self,
                                            **kwargs)

            for dev in devices:
                LOG.info("Created %s at %s", device_type, dev.label)

                # Store the device by ID in the map.
                self.add(dev)

                # Notify anyone else that new device is available.
                self.signal_new_device.emit(self, dev)

    #-----------------------------------------------------------------------
    def _db_update(self, local_group, is_controller, remote_addr, remote_group,
                   two_way, refresh, on_done, local_data, remote_data):
        """Update the modem database.

        See db_add_ctrl_of() or db_add_resp_of() for docs.
        """
        # Find the remote device.  Update addr since the input may be a name.
        remote = self.find(remote_addr)
        if remote:
            remote_addr = remote.addr

        # If don't have an entry for this device, we can't sent it commands.
        if two_way and not remote:
            LOG.info("Modem db add %s can't find remote device %s.  "
                     "Link will be only one direction",
                     util.ctrl_str(is_controller), remote_addr)

        # Get the modem data array to use.  See Github issue #7 for
        # discussion.
        local_data = self.link_data(is_controller, local_group, local_data)

        seq = CommandSeq(self.protocol, "Device db update complete", on_done)

        # Create a new database entry for the modem and send it to the modem
        # for updating.
        entry = db.ModemEntry(remote_addr, local_group, is_controller,
                              local_data)
        seq.add(self.db.add_on_device, self.protocol, entry)

        # For two way commands, insert a callback so that when the modem
        # command finishes, it will send the next command to the device.
        # When that finishes, it will run the input callback.
        if two_way and remote:
            two_way = False
            on_done = None
            if is_controller:
                seq.add(remote.db_add_resp_of, remote_group, self.addr,
                        local_group, two_way, refresh, remote_data=remote_data)
            else:
                seq.add(remote.db_add_ctrl_of, remote_group, self.addr,
                        local_group, two_way, refresh, remote_data=remote_data)

        # Start the command sequence.
        seq.run()

    #-----------------------------------------------------------------------
    def _db_delete(self, addr, group, is_controller, two_way, refresh,
                   on_done):
        """Delete a link entry on the modem.

        This updates the modem's all link database to remove a record.  If
        two_way is True, the corresponding link on the remote device is also
        remove.

        See db_del_ctrl_of() or db_del_resp_of() for docs.
        """
        LOG.debug("db delete: %s grp=%s ctrl=%s 2w=%s", addr, group,
                  util.ctrl_str(is_controller), two_way)

        # Find the remote device.  Update addr since the input may be a name.
        remote = self.find(addr)
        if remote:
            addr = remote.addr

        # If don't have an entry for this device, we can't sent it commands
        if two_way and not remote:
            LOG.ui("Device db delete %s can't find remote device %s.  "
                   "Link will be only deleted one direction",
                   util.ctrl_str(is_controller), addr)

        # Find teh database entry being deleted.
        entry = self.db.find(addr, group, is_controller)
        if not entry:
            LOG.warning("Device %s delete no match for %s grp %s %s",
                        self.addr, addr, group, util.ctrl_str(is_controller))
            on_done(False, "Entry doesn't exist", None)
            return

        # Add the function delete call to the sequence.
        seq = CommandSeq(self.protocol, "Delete complete", on_done)
        seq.add(self.db.delete_on_device, self.protocol, entry)

        # For two way commands, insert a callback so that when the modem
        # command finishes, it will send the next command to the device.
        # When that finishes, it will run the input callback.
        if two_way and remote:
            two_way = False
            if is_controller:
                seq.add(remote.db_del_resp_of, self.addr, group, two_way,
                        refresh)
            else:
                seq.add(remote.db_del_ctrl_of, self.addr, group, two_way,
                        refresh)

        # Start running the commands.
        seq.run()

    #-----------------------------------------------------------------------<|MERGE_RESOLUTION|>--- conflicted
+++ resolved
@@ -13,11 +13,8 @@
 from . import log
 from . import message as Msg
 from . import util
-<<<<<<< HEAD
 from . import Scenes
-=======
 from . import device as DevClass
->>>>>>> ce05bef1
 from .Signal import Signal
 
 LOG = log.get_logger()
