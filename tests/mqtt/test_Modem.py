--- conflicted
+++ resolved
@@ -4,11 +4,8 @@
 #
 # pylint: disable=redefined-outer-name
 #===========================================================================
-<<<<<<< HEAD
+import time
 from unittest import mock
-=======
-import time
->>>>>>> 93e5e2e7
 import pytest
 import insteon_mqtt as IM
 import helpers as H
